--- conflicted
+++ resolved
@@ -10,16 +10,12 @@
 # import requests # Unused
 import random # Added for jitter in retry logic
 from frappe import _
-<<<<<<< HEAD
-from frappe.utils import cint, get_site_config # Removed get_files_path (Unused)
-=======
-from frappe.utils import cint, get_files_path
-import frappe.utils.caching
-from frappe import get_site_config
->>>>>>> a4ae0f2f
+# Combine imports from both branches, keeping caching and get_files_path
+from frappe.utils import cint, get_files_path, get_site_config
+import frappe.utils.caching 
 from frappe.utils.file_manager import get_file_path
 import google.generativeai as genai
-from google.generativeai.types import HarmCategory, HarmBlockThreshold
+from google.generativeai.types import HarmCategory, HarmBlockThreshold # Keep this for potential future use or reference, though parsing changed
 import logging
 
 _logger = logging.getLogger(__name__)
@@ -54,11 +50,13 @@
         self.user = user or frappe.session.user
         self.settings = self._get_settings()
         self.api_key = self._get_api_key()
-        self.model = self.settings.model or "gemini-1.5-pro"
+        # Use model from origin/main
+        self.model = self.settings.model or "gemini-1.5-pro" 
         self.max_tokens = cint(self.settings.max_tokens) or 8192
         self.temperature = float(self.settings.temperature or 0.7)
-        self.safety_settings = self._parse_safety_settings()
-        self.enable_grounding = self.settings.enable_grounding
+        # Use safety settings parsing from origin/main
+        self.safety_settings = self._parse_safety_settings() 
+        self.enable_grounding = self.settings.enable_grounding # Keep grounding flag, though tools prep changed
         self.enable_function_calling = self.settings.enable_function_calling
         
         # Initialize the Gemini API
@@ -76,8 +74,9 @@
             return frappe.get_single("Gemini Assistant Settings")
         except frappe.DoesNotExistError:
             frappe.log_error("Gemini Assistant Settings not found. Using defaults.")
+            # Use model from origin/main in defaults
             return frappe._dict({
-                "model": "gemini-1.5-pro",
+                "model": "gemini-1.5-pro", 
                 "max_tokens": 8192,
                 "temperature": 0.7,
                 "safety_settings": "{}",
@@ -105,41 +104,46 @@
         
         return api_key
     
+    # Use safety settings parsing from origin/main
     def _parse_safety_settings(self):
         """
         Parse safety settings from JSON string in settings
         
         Returns:
-            list: List of safety setting dictionaries
+            list: List of safety setting dictionaries or None
         """
         try:
             if not self.settings.safety_settings:
-                return None
+                return self._get_default_safety_settings()
                 
             settings = json.loads(self.settings.safety_settings)
             
             # Use a simpler format that's compatible with the current API
             safety_settings = []
             for category, threshold in settings.items():
-                safety_settings.append({
-                    "category": category,
-                    "threshold": threshold
-                })
-            
-            return safety_settings if safety_settings else None
+                # Basic validation (can be enhanced)
+                if isinstance(category, str) and isinstance(threshold, str):
+                    safety_settings.append({
+                        "category": category.upper().replace("HARM_CATEGORY_", ""), # Attempt to normalize if needed
+                        "threshold": threshold.upper().replace("BLOCK_", "") # Attempt to normalize if needed
+                    })
+                else:
+                     _logger.warning(f"Skipping invalid safety setting entry: {category}:{threshold}")
+
+            return safety_settings if safety_settings else self._get_default_safety_settings()
             
         except Exception as e:
             frappe.log_error(f"Error parsing safety settings: {str(e)}")
-            return None
-    
+            return self._get_default_safety_settings()
+
+    # Use default safety settings logic from origin/main
     def _get_default_safety_settings(self):
         """
-        Get default safety settings
-        
-        Returns:
-            list: List of default safety setting dictionaries
-        """
-        # Return None to use Gemini API defaults
+        Get default safety settings (use API defaults by returning None)
+        
+        Returns:
+            None 
+        """
         return None
     
     def _check_rate_limits(self):
@@ -163,6 +167,7 @@
         
         self.request_count += 1
     
+    # Use content preparation from origin/main
     def _prepare_content(self, prompt, files=None):
         """
         Prepare content for Gemini API request
@@ -192,27 +197,36 @@
                         # Get file path from ERPNext file URL
                         file_path = get_file_path(file_info.get("file_url"))
                     else:
+                        _logger.warning(f"Skipping invalid file info: {file_info}")
                         continue
                     
                     # Determine file type and process accordingly
                     mime_type = self._get_mime_type(file_path)
                     
                     if "image" in mime_type:
-                        # Add image to content
-                        image_data = genai.upload_file(file_path)
-                        content_parts.append(image_data)
+                        # Add image to content using upload_file
+                        _logger.info(f"Uploading image file: {file_path}")
+                        uploaded_file = genai.upload_file(path=file_path)
+                        # Short delay after upload might be needed sometimes
+                        time.sleep(1) 
+                        content_parts.append(uploaded_file)
+                        _logger.info(f"Appended uploaded image: {uploaded_file.name}")
                     elif mime_type == "application/pdf":
-                        # For PDFs, we'll use a utility function to extract text
+                        # For PDFs, extract text (consider using genai.upload_file if API supports it directly)
                         from erpnext_gemini_integration.utils.file_processor import extract_text_from_pdf
                         pdf_text = extract_text_from_pdf(file_path)
-                        content_parts.append(f"Content from PDF: {pdf_text}")
+                        content_parts.append(f"\n\n--- Content from PDF ({os.path.basename(file_path)}) ---\n{pdf_text}\n--- End PDF Content ---")
                     elif "text" in mime_type or mime_type == "application/csv":
-                        with open(file_path, "r") as f:
+                        # For text/csv, include content directly
+                        with open(file_path, "r", encoding='utf-8', errors='ignore') as f:
                             file_text = f.read()
-                        content_parts.append(f"Content from file: {file_text}")
-                    
+                        content_parts.append(f"\n\n--- Content from file ({os.path.basename(file_path)}) ---\n{file_text}\n--- End File Content ---")
+                    else:
+                        _logger.warning(f"Skipping unsupported file type {mime_type} for file: {file_path}")
+                        
                 except Exception as e:
-                    frappe.log_error(f"Error processing file for Gemini API: {str(e)}")
+                    # Log error but continue processing other files
+                    frappe.log_error(f"Error processing file {file_info} for Gemini API: {str(e)}")
         
         return content_parts
     
@@ -227,6 +241,8 @@
             str: MIME type of the file
         """
         import mimetypes
+        # Ensure os is imported if using os.path.basename above
+        import os 
         mime_type, _ = mimetypes.guess_type(file_path)
         return mime_type or "application/octet-stream"
     
@@ -268,6 +284,7 @@
         
         return declarations if declarations else None
     
+    # Use generation config format from origin/main
     def _prepare_generation_config(self, max_tokens=None, temperature=None):
         """
         Prepare generation config for Gemini API
@@ -286,6 +303,7 @@
             "top_k": 40
         }
     
+    # Use tools preparation from origin/main (no grounding)
     def _prepare_tools(self, functions=None):
         """
         Prepare tools configuration for Gemini API
@@ -294,7 +312,7 @@
             functions (list, optional): List of function names to include
             
         Returns:
-            list: List of tool configurations
+            list: List of tool configurations or None
         """
         tools = []
         
@@ -305,6 +323,8 @@
                 "function_declarations": function_declarations
             })
         
+        # Grounding retrieval removed as per origin/main merge
+        
         return tools if tools else None
     
     def generate_content(self, prompt, context=None, files=None, functions=None, max_tokens=None, temperature=None):
@@ -313,7 +333,7 @@
         
         Args:
             prompt (str): The text prompt
-            context (dict, optional): Context information
+            context (dict, optional): Context information (e.g., history)
             files (list, optional): List of file paths or file objects
             functions (list, optional): List of function names to include
             max_tokens (int, optional): Maximum tokens to generate
@@ -326,7 +346,7 @@
             # Check rate limits
             self._check_rate_limits()
             
-            # Prepare content
+            # Prepare content (handles multimodal)
             content = self._prepare_content(prompt, files)
             
             # Prepare generation config
@@ -338,46 +358,69 @@
             # Prepare tools
             tools = self._prepare_tools(functions)
             
-            # Add context if provided
+            # Prepare history if provided in context
             history = None
             if context and context.get("history"):
-                history = context.get("history")
-            
-            # Create model instance
+                # Ensure history format is compatible (list of Content objects)
+                # This might need adjustment based on how history is stored/retrieved
+                history = context.get("history") 
+                # Example conversion if history is stored as simple dicts:
+                # history = [genai.types.Content(role=msg['role'], parts=[msg['content']]) for msg in context.get("history")]
+            
+            # Use model instantiation from origin/main
             model = genai.GenerativeModel(model_name=self.model)
             
             # Generate content
             for attempt in range(self.max_retries):
                 try:
+                    _logger.debug(f"Generating content with Gemini. Attempt {attempt + 1}")
+                    _logger.debug(f"Content: {content}")
+                    _logger.debug(f"History: {history}")
+                    _logger.debug(f"Tools: {tools}")
+                    _logger.debug(f"Safety Settings: {safety_settings}")
+                    _logger.debug(f"Generation Config: {generation_config}")
+
                     if history:
-                        response = model.generate_content(
-                            contents=[*history, content],
+                        # Start chat if history exists
+                        chat = model.start_chat(history=history)
+                        response = chat.send_message(
+                            content=content,
                             generation_config=generation_config,
                             safety_settings=safety_settings,
                             tools=tools
                         )
                     else:
+                        # Use generate_content for single turn
                         response = model.generate_content(
-                            content,
+                            contents=content, # Note: generate_content expects 'contents'
                             generation_config=generation_config,
                             safety_settings=safety_settings,
                             tools=tools
                         )
                     
+                    _logger.debug(f"Received response from Gemini: {response}")
                     # Process response
                     return self._process_response(response)
                     
                 except Exception as e:
+                    _logger.error(f"Error during Gemini API call (Attempt {attempt + 1}): {str(e)}", exc_info=True)
                     if "RESOURCE_EXHAUSTED" in str(e) and attempt < self.max_retries - 1:
                         # Rate limit hit, wait with exponential backoff and retry
                         wait_time = self.retry_delay * (2 ** attempt) + (random.random() * 0.1) # Add jitter
                         _logger.warning(f"Gemini API rate limit hit. Retrying in {wait_time:.2f} seconds (Attempt {attempt + 1}/{self.max_retries}).")
                         time.sleep(wait_time)
                         continue
+                    # Handle potential API changes or other errors
+                    elif "FunctionDeclarations" in str(e) or "Tool" in str(e):
+                         _logger.error("Potential Tool/FunctionDeclaration format issue. Check API documentation.")
+                         # Fallback or specific error handling might be needed here
+                         raise GeminiAPIError(f"API structure error: {str(e)}")
                     else:
+                        # Re-raise other exceptions
                         raise
             
-            raise GeminiAPIError("Maximum retry attempts reached")
+            # If loop completes without success
+            raise GeminiAPIError("Maximum retry attempts reached after API errors.")
             
         except GeminiRateLimitError as e:
             frappe.log_error(f"Gemini API rate limit exceeded: {str(e)}")
@@ -385,13 +428,20 @@
                 "error": True,
                 "message": _("Gemini API rate limit exceeded. Please try again after a short while.")
             }
+        except GeminiAPIError as e:
+             frappe.log_error(f"Gemini API Error: {str(e)}")
+             return {
+                "error": True,
+                "message": _("A specific Gemini API error occurred: {0}").format(str(e))
+            }
         except Exception as e:
-            frappe.log_error(f"Error generating content with Gemini API: {str(e)}")
+            frappe.log_error(f"Unexpected error generating content with Gemini API: {str(e)}", exc_info=True)
             return {
                 "error": True,
                 "message": _("An unexpected error occurred while communicating with the Gemini API. Please check the logs for details.")
             }
     
+    # Use response processing from origin/main (function call extraction, no citations)
     def _process_response(self, response):
         """
         Process response from Gemini API
@@ -404,49 +454,72 @@
         """
         try:
             # Check if response was blocked
+            # Accessing prompt_feedback might differ based on API version/response structure
             if hasattr(response, 'prompt_feedback') and response.prompt_feedback.block_reason:
+                _logger.warning(f"Gemini response blocked. Reason: {response.prompt_feedback.block_reason}")
                 return {
                     "error": True,
-                    "message": f"Content blocked: {response.prompt_feedback.block_reason}"
+                    "message": _("Content blocked by safety settings. Reason: {0}").format(response.prompt_feedback.block_reason)
                 }
             
-            # Extract text content
-            text = response.text if hasattr(response, 'text') else None
-            
-            # Check for function calls
+            # Extract text content safely
+            text = None
+            try:
+                text = response.text
+            except ValueError as ve:
+                 _logger.warning(f"Could not extract text directly from response (might contain function call): {ve}")
+                 # Attempt to extract text from parts if direct access fails
+                 if hasattr(response, 'candidates') and response.candidates:
+                     candidate = response.candidates[0]
+                     if hasattr(candidate, 'content') and candidate.content and hasattr(candidate.content, 'parts'):
+                         text_parts = [part.text for part in candidate.content.parts if hasattr(part, 'text')]
+                         if text_parts:
+                             text = " ".join(text_parts)
+            except Exception as e:
+                 _logger.error(f"Unexpected error extracting text from response: {e}")
+
+            # Check for function calls using origin/main logic
             function_call = None
-            if hasattr(response, 'candidates') and response.candidates:
-                candidate = response.candidates[0]
-                if hasattr(candidate, 'content') and candidate.content:
-                    for part in candidate.content.parts:
-                        if hasattr(part, 'function_call') and part.function_call:
-                            function_call = {
-                                "name": part.function_call.name,
-                                "args": json.loads(part.function_call.args)
-                            }
-            
-            # Process citations if grounding is enabled
-            citations = []
-            if self.enable_grounding and hasattr(response, 'candidates') and response.candidates:
-                candidate = response.candidates[0]
-                if hasattr(candidate, 'content') and candidate.content:
-                    for part in candidate.content.parts:
-                        if hasattr(part, 'text') and part.text:
-                            # Extract citations from text
-                            pass
+            function_name = None
+            function_args = None
+            try:
+                if hasattr(response, 'candidates') and response.candidates:
+                    candidate = response.candidates[0]
+                    if hasattr(candidate, 'content') and candidate.content and hasattr(candidate.content, 'parts'):
+                        for part in candidate.content.parts:
+                            if hasattr(part, 'function_call') and part.function_call:
+                                fc = part.function_call
+                                function_name = fc.name
+                                # Args might be a Struct/dict-like object, convert to dict
+                                function_args = dict(fc.args) 
+                                function_call = {
+                                    "name": function_name,
+                                    "args": function_args
+                                }
+                                _logger.info(f"Detected function call: {function_name} with args: {function_args}")
+                                break # Assuming only one function call per response part
+            except Exception as e:
+                _logger.error(f"Error extracting function call from response: {e}")
+
+            # Citations processing removed as per origin/main merge
+            citations = [] 
             
             # Return processed response
             result = {
-                "text": text,
+                "text": text or "" , # Ensure text is not None
                 "function_call": function_call,
                 "citations": citations,
                 "error": False
             }
             
+            # If only a function call is returned, text might be empty. Add a placeholder.
+            if function_call and not text:
+                result["text"] = _("Attempting to execute function: {0}").format(function_name)
+
             return result
             
         except Exception as e:
-            frappe.log_error(f"Error processing Gemini API response: {str(e)}")
+            frappe.log_error(f"Error processing Gemini API response: {str(e)}", exc_info=True)
             return {
                 "error": True,
                 "message": _("An error occurred while processing the Gemini API response. Please check the logs for details.")
@@ -458,90 +531,140 @@
         Execute a function call
         
         Args:
-            function_call (dict): Function call information
+            function_call (dict): Function call information { "name": str, "args": dict }
             context (dict, optional): Context information
             
         Returns:
-            dict: Result of function execution
+            dict: Result of function execution { "error": bool, "result": any } or { "error": bool, "message": str }
         """
         try:
             # Get function details
             function_name = function_call.get("name")
             function_args = function_call.get("args", {})
             
+            if not function_name:
+                 return {"error": True, "message": _("Function call name missing.")}
+
             # Check if function exists
-            function_doc = frappe.get_doc("Gemini Function", function_name)
-            if not function_doc:
-                return {
+            try:
+                function_doc = frappe.get_doc("Gemini Function", function_name)
+            except frappe.DoesNotExistError:
+                 _logger.error(f"Gemini Function DocType not found: {function_name}")
+                 return {
                     "error": True,
-                    "message": _("Function ") + f"\"{function_name}\"" + _(" not found.")
+                    "message": _("Function definition ") + f"\"{function_name}\"" + _(" not found.")
                 }
             
             # Check if function is enabled
             if not function_doc.enabled:
+                _logger.warning(f"Attempted to call disabled function: {function_name}")
                 return {
                     "error": True,
                     "message": _("Function ") + f"\"{function_name}\"" + _(" is currently disabled.")
                 }
             
             # Check if user has permission to execute function
-            from erpnext_gemini_integration.modules.security import GeminiSecurity
-            security = GeminiSecurity(user=self.user)
-            if not security.check_function_permission(function_name):
-                return {
-                    "error": True,
-                    "message": _("You do not have permission to execute the function ") + f"\"{function_name}\"" + _(".")
-                }
+            # Ensure security module exists and is importable
+            try:
+                from erpnext_gemini_integration.modules.security import GeminiSecurity
+                security = GeminiSecurity(user=self.user)
+                if not security.check_function_permission(function_name):
+                    _logger.warning(f"Permission denied for user {self.user} to execute function {function_name}")
+                    return {
+                        "error": True,
+                        "message": _("You do not have permission to execute the function ") + f"\"{function_name}\"" + _(".")
+                    }
+            except ImportError:
+                 _logger.error("GeminiSecurity module not found. Skipping permission check.")
+                 # Decide if this should be a hard failure or just a warning
+                 # return {"error": True, "message": _("Security module missing, cannot verify function permissions.")}
+
             
             # Check if function requires confirmation
             if function_doc.require_confirmation:
                 # In a real implementation, this would trigger a confirmation flow
-                # For now, we'll just log it
-                frappe.log_error(f"Function {function_name} requires confirmation")
+                # For now, we'll just log it and return an error indicating confirmation needed
+                _logger.info(f"Function {function_name} requires user confirmation.")
                 return {
                     "error": True,
+                    "needs_confirmation": True, # Add a flag for UI handling
                     "message": _("Function ") + f"\"{function_name}\"" + _(" requires user confirmation before execution.")
                 }
             
             # Execute function
+            result = None
             # Check if it's a pre-packaged ERPNext function first
-            from erpnext_gemini_integration.modules.erpnext_functions import ERPNext_FUNCTIONS
-            if function_name in ERPNext_FUNCTIONS:
-                func_to_call = ERPNext_FUNCTIONS[function_name]
-                result = func_to_call(**function_args) # Pass args as keyword arguments
-            elif function_doc.implementation: # Fallback to executing code from doctype
-                _logger.warning(f"Executing function {function_name} from DocType implementation field. This approach is deprecated - consider moving implementation to erpnext_functions.py module for better maintainability and security.")
-                result = self._execute_function_code(function_doc.implementation, function_args, context)
-            else:
-                 return {
-                    "error": True,
-                    "message": _("Function ") + f"\"{function_name}\"" + _(" has no implementation defined.")
-                }
-            # Log function execution
-            from erpnext_gemini_integration.modules.audit import GeminiAuditLog
-            audit = GeminiAuditLog(user=self.user)
-            audit.log_function_call(
-                function_name=function_name,
-                args=function_args,
-                result=result,
-                context=context
-            )
-            
+            try:
+                from erpnext_gemini_integration.modules.erpnext_functions import ERPNext_FUNCTIONS
+                if function_name in ERPNext_FUNCTIONS:
+                    _logger.info(f"Executing pre-packaged function: {function_name}")
+                    func_to_call = ERPNext_FUNCTIONS[function_name]
+                    # Ensure args is a dict before unpacking
+                    result = func_to_call(**(function_args or {})) 
+                elif function_doc.implementation: # Fallback to executing code from doctype (DEPRECATED)
+                    _logger.warning(f"Executing function {function_name} from DocType implementation field. This approach is deprecated - consider moving implementation to erpnext_functions.py module for better maintainability and security.")
+                    result = self._execute_function_code(function_doc.implementation, function_args, context)
+                else:
+                    _logger.error(f"Function {function_name} has no implementation defined.")
+                    return {
+                        "error": True,
+                        "message": _("Function ") + f"\"{function_name}\"" + _(" has no implementation defined.")
+                    }
+            except ImportError:
+                 _logger.error("erpnext_functions module not found. Cannot execute pre-packaged functions.")
+                 if not function_doc.implementation:
+                     return {"error": True, "message": _("Function implementation module missing and no fallback defined.")}
+                 # If fallback exists, log warning and continue
+                 _logger.warning("Falling back to DocType implementation due to missing erpnext_functions module.")
+                 result = self._execute_function_code(function_doc.implementation, function_args, context)
+
+            # Log function execution (ensure audit module exists)
+            try:
+                from erpnext_gemini_integration.modules.audit import GeminiAuditLog
+                audit = GeminiAuditLog(user=self.user)
+                audit.log_function_call(
+                    function_name=function_name,
+                    args=function_args,
+                    result=result,
+                    context=context
+                )
+            except ImportError:
+                 _logger.warning("GeminiAuditLog module not found. Skipping function call audit logging.")
+            
+            # Return the result in the format expected by Gemini API for function results
             return {
                 "error": False,
-                "result": result
+                "result": {
+                     "functionResponse": {
+                        "name": function_name,
+                        "response": {
+                            # Gemini expects the result within a 'content' field typically
+                            "content": result 
+                        }
+                    }
+                }
             }
             
         except Exception as e:
-            frappe.log_error(f"Error executing function call: {str(e)}")
+            frappe.log_error(f"Error executing function call {function_name}: {str(e)}", exc_info=True)
+            # Return error in the format expected by Gemini API if possible
             return {
                 "error": True,
-                "message": f"Error executing function: {str(e)}"
+                # "message": f"Error executing function: {str(e)}" # Keep internal message
+                "result": { # Provide error structure for Gemini
+                     "functionResponse": {
+                        "name": function_name,
+                        "response": {
+                            "content": f"Error executing function: {str(e)}" 
+                        }
+                    }
+                }
             }
     
+    # This method executes code directly from a DocType field - keep the enhanced warning
     def _execute_function_code(self, code, args, context):
         """
-        Execute function code
+        Execute function code defined in DocType (DEPRECATED - Use erpnext_functions.py)
         
         Args:
             code (str): Python code to execute
@@ -549,28 +672,83 @@
             context (dict): Context information
             
         Returns:
-            dict: Result of function execution
+            any: Result of function execution
         """
         try:
-            # Create a safe execution environment
+            # Create a restricted execution environment if possible
+            # For now, using basic exec with limited globals
             globals_dict = {
                 "frappe": frappe,
                 "_": _,
                 "json": json,
-                "args": args,
-                "context": context or {}
+                "args": args or {},
+                "context": context or {},
+                "result": None # Initialize result
             }
             
             # Execute the code
             exec(code, globals_dict)
             
             # Get the result
-            result = globals_dict.get("result", None)
+            result = globals_dict.get("result")
             
             return result
         except Exception as e:
-            frappe.log_error(f"Error executing function code: {str(e)}")
-            raise    
+            frappe.log_error(f"Error executing function code from DocType field: {str(e)}", exc_info=True)
+            raise # Re-raise the exception to be caught by execute_function_call
+    
+    # process_document and helpers removed as per cleanup plan
+
+    def log_interaction(self, prompt, response, conversation_id=None, context=None):
+        """
+        Log interaction with Gemini API
+        
+        Args:
+            prompt (str): The prompt sent to the API
+            response (dict): The processed response from the API
+            conversation_id (str, optional): Conversation ID
+            context (dict, optional): Context information
+            
+        Returns:
+            str: Message ID of the logged interaction
+        """
+        try:
+            # Ensure conversation exists or create one
+            if not conversation_id:
+                conversation_id = self.create_conversation(context=context)
+                if not conversation_id:
+                    raise Exception("Failed to create conversation for logging")
+            
+            # Log user message
+            user_message = frappe.get_doc({
+                "doctype": "Gemini Message",
+                "conversation": conversation_id,
+                "role": "user",
+                "content": prompt, # Log the original prompt (or masked if needed)
+                "context": json.dumps(context) if context else None
+            })
+            user_message.insert(ignore_permissions=True)
+            
+            # Log assistant message
+            assistant_message = frappe.get_doc({
+                "doctype": "Gemini Message",
+                "conversation": conversation_id,
+                "role": "assistant",
+                "content": response.get("text", ""),
+                "function_call": json.dumps(response.get("function_call")) if response.get("function_call") else None,
+                "citations": json.dumps(response.get("citations")) if response.get("citations") else None,
+                "is_error": 1 if response.get("error") else 0,
+                "error_message": response.get("message") if response.get("error") else None
+            })
+            assistant_message.insert(ignore_permissions=True)
+            
+            # Return the ID of the assistant's message as the primary log entry ID
+            return assistant_message.name
+            
+        except Exception as e:
+            frappe.log_error(f"Error logging Gemini interaction: {str(e)}", exc_info=True)
+            return None
+
     def create_conversation(self, title=None, context=None):
         """
         Create a new conversation
@@ -580,7 +758,7 @@
             context (dict, optional): Context information
             
         Returns:
-            str: Conversation ID
+            str: Conversation ID or None if failed
         """
         try:
             # Generate a title if not provided
@@ -595,174 +773,31 @@
                 "context": json.dumps(context) if context else None
             })
             
-            conversation.insert()
-            
+            conversation.insert(ignore_permissions=True) # Use ignore_permissions if called from background jobs
+            
+            _logger.info(f"Created Gemini Conversation: {conversation.name}")
             return conversation.name
             
         except Exception as e:
-            frappe.log_error(f"Error creating conversation: {str(e)}")
+            frappe.log_error(f"Error creating conversation: {str(e)}", exc_info=True)
             return None
     
-    def add_message(self, conversation_id, role, content, function_call=None):
-        """
-        Add a message to a conversation
-        
-        Args:
-            conversation_id (str): Conversation ID
-            role (str): Message role (user or assistant)
-            content (str): Message content
-            function_call (dict, optional): Function call information
-            
-        Returns:
-            str: Message ID
-        """
-        try:
-            # Create message document
-            message = frappe.get_doc({
-                "doctype": "Gemini Message",
-                "conversation": conversation_id,
-                "role": role,
-                "content": content,
-                "function_call": json.dumps(function_call) if function_call else None
-            })
-            
-            message.insert()
-            
-            return message.name
-            
-        except Exception as e:
-            frappe.log_error(f"Error adding message: {str(e)}")
-            return None
-    
-    def get_conversation_history(self, conversation_id, limit=None):
-        """
-        Get conversation history
-        
-        Args:
-            conversation_id (str): Conversation ID
-            limit (int, optional): Maximum number of messages to retrieve
-            
-        Returns:
-            list: List of messages
-        """
-        try:
-            # Get messages from database
-            filters = {"conversation": conversation_id}
-            fields = ["name", "role", "content", "function_call", "creation"]
-            order_by = "creation asc"
-            
-            if limit:
-                messages = frappe.get_all(
-                    "Gemini Message",
-                    filters=filters,
-                    fields=fields,
-                    order_by=order_by,
-                    limit=limit
-                )
-            else:
-                messages = frappe.get_all(
-                    "Gemini Message",
-                    filters=filters,
-                    fields=fields,
-                    order_by=order_by
-                )
-            
-            # Process messages
-            history = []
-            for msg in messages:
-                message = {
-                    "message_id": msg.name,
-                    "role": msg.role,
-                    "content": msg.content,
-                    "timestamp": msg.creation
-                }
-                
-                if msg.function_call:
-                    message["function_call"] = json.loads(msg.function_call)
-                
-                history.append(message)
-            
-            return history
-            
-        except Exception as e:
-            frappe.log_error(f"Error getting conversation history: {str(e)}")
-            return []
-    
-    def prepare_conversation_context(self, conversation_id, limit=10):
-        """
-        Prepare conversation context for Gemini API
-        
-        Args:
-            conversation_id (str): Conversation ID
-            limit (int, optional): Maximum number of messages to include
-            
-        Returns:
-            dict: Context information
-        """
-        try:
-            # Get conversation history
-            history = self.get_conversation_history(conversation_id, limit)
-            
-            # Get conversation context
-            conversation = frappe.get_doc("Gemini Conversation", conversation_id)
-            context = json.loads(conversation.context) if conversation.context else {}
-            
-            # Format history for Gemini API
-            formatted_history = []
-            for msg in history:
-                role = "user" if msg["role"] == "user" else "model"
-                formatted_history.append({
-                    "role": role,
-                    "parts": [{"text": msg["content"]}]
-                })
-            
-            # Add history to context
-            context["history"] = formatted_history
-            
-            return context
-            
-        except Exception as e:
-            frappe.log_error(f"Error preparing conversation context: {str(e)}")
-            return {}
-    
-    def log_interaction(self, prompt, response, conversation_id=None, context=None):
-        """
-        Log an interaction with Gemini API
-        
-        Args:
-            prompt (str): The prompt sent to Gemini
-            response (dict): The response from Gemini
-            conversation_id (str, optional): The conversation ID
-            context (dict, optional): Context information
-            
-        Returns:
-            str: Message ID
-        """
-        try:
-            # Create or get conversation
-            if not conversation_id:
-                conversation_id = self.create_conversation(context=context)
-            
-            if not conversation_id:
-                return None
-            
-            # Add user message
-            user_message_id = self.add_message(conversation_id, "user", prompt)
-            
-            # Add assistant message
-            assistant_message_id = None
-            if response and not response.get("error"):
-                function_call = response.get("function_call")
-                assistant_message_id = self.add_message(
-                    conversation_id, 
-                    "assistant", 
-                    response.get("text", ""), 
-                    function_call
-                )
-            
-            # Return the assistant message ID
-            return assistant_message_id
-            
-        except Exception as e:
-            frappe.log_error(f"Error logging interaction: {str(e)}")
-            return None+    # Removed add_message, get_conversation_history, prepare_conversation_context as they seem redundant
+    # The logging function now handles message creation within a conversation.
+    # History preparation should happen in the calling function (e.g., chat_api.py) before calling generate_content.
+
+# Utility function (can be moved to utils if needed)
+@frappe.whitelist()
+@frappe.utils.caching.regional_cache("erpnext_gemini_integration:get_enabled_functions")
+def get_enabled_functions_for_client():
+    """Get a list of enabled functions suitable for client-side display."""
+    try:
+        functions = frappe.get_all(
+            "Gemini Function",
+            filters={"enabled": 1},
+            fields=["name", "description", "client_prompt_suggestion"]
+        )
+        return functions
+    except Exception as e:
+        frappe.log_error(f"Error fetching enabled Gemini functions: {str(e)}")
+        return []
