from __future__ import unicode_literals
import frappe
import os
from frappe import _

app_name = "erpnext_gemini_integration"
app_title = "ERPNext Gemini Integration"
app_publisher = "Golive-Solutions"
app_description = "App for ERPNext Gemini Integration"
app_email = "info@golive-solutions.com"
app_license = "MIT"




# Includes in <head>
# ------------------

# include js, css files in header of desk.html
app_include_css = ["/assets/erpnext_gemini_integration/css/chat_widget.css"]
app_include_js = ["/assets/erpnext_gemini_integration/js/chat_widget.js"]

# include js, css files in header of web template
web_include_css = ["/assets/erpnext_gemini_integration/css/chat_widget.css"]
web_include_js = ["/assets/erpnext_gemini_integration/js/chat_widget.js"]
<<<<<<< HEAD
=======

# include custom scss in every website theme (without file extension ".scss")
# website_theme_scss = "erpnext_gemini_integration/public/scss/website"

# include js, css files in header of web form
# webform_include_js = {"doctype": "public/js/doctype.js"}
# webform_include_css = {"doctype": "public/css/doctype.css"}

# include js in page
# page_js = {"page" : "public/js/file.js"}

# include js in doctype views
# doctype_js = {"doctype" : "public/js/doctype.js"}
# doctype_list_js = {"doctype" : "public/js/doctype_list.js"}
# doctype_tree_js = {"doctype" : "public/js/doctype_tree.js"}
# doctype_calendar_js = {"doctype" : "public/js/doctype_calendar.js"}

# Home Pages
# ----------

# application home page (will override Website Settings)
# home_page = "login"

# website user home page (by Role)
# role_home_page = {
#	"Role": "home_page"
# }

# Generators
# ----------

# automatically create page for each record of this doctype
# website_generators = ["Web Page"]

# Installation
# ------------

# before_install = "erpnext_gemini_integration.install.before_install"
after_install = "erpnext_gemini_integration.utils.install.after_install"

# Desk Notifications
# ------------------
# See frappe.core.notifications.get_notification_config

# notification_config = "erpnext_gemini_integration.notifications.get_notification_config"

# Permissions
# -----------
# Permissions evaluated in scripted ways

# permission_query_conditions = {
# 	"Event": "frappe.desk.doctype.event.event.get_permission_query_conditions",
# }
#
# has_permission = {
# 	"Event": "frappe.desk.doctype.event.event.has_permission",
# }

# DocType Class
# ---------------
# Override standard doctype classes

# override_doctype_class = {
# 	"ToDo": "custom_app.overrides.CustomToDo"
# }

# Document Events
# ---------------
# Hook on document methods and events

doc_events = {
    "*": {
        "on_submit": "erpnext_gemini_integration.modules.workflow.on_document_submit",
        
    }
}
#"before_save": "erpnext_gemini_integration.modules.workflow.before_document_save",
# Scheduled Tasks
# ---------------

scheduler_events = {
    "daily": [
        "erpnext_gemini_integration.modules.workflow.run_daily_analysis",
    ],
    "hourly": [
        "erpnext_gemini_integration.modules.workflow.run_hourly_analysis",
    ],
}

# Testing
# -------

# before_tests = "erpnext_gemini_integration.install.before_tests"

# Overriding Methods
# ------------------------------
#
# override_whitelisted_methods = {
# 	"frappe.desk.doctype.event.event.get_events": "erpnext_gemini_integration.event.get_events"
# }
#
# each overriding function accepts a `data` argument;
# generated from the base implementation of the doctype dashboard,
# along with any modifications made in other Frappe apps
# override_doctype_dashboards = {
# 	"Task": "erpnext_gemini_integration.task.get_dashboard_data"
# }

# exempt linked doctypes from being automatically cancelled
#
# auto_cancel_exempted_doctypes = ["Auto Repeat"]


# User Data Protection
# --------------------

user_data_fields = [
    {
        "doctype": "{doctype}",
        "filter_by": "{filter_by}",
        "redact_fields": ["{field1}", "{field2}"],
        "partial": 1,
    },
    {
        "doctype": "Gemini Conversation",
        "filter_by": "user",
        "redact_fields": ["content"],
        "partial": 1,
    },
]

# Authentication and authorization
# --------------------------------

# auth_hooks = [
# 	"erpnext_gemini_integration.auth.validate"
# ]

# API Endpoints
# ------------

api_endpoints = [
    {
        "path": "/gemini/chat",
        "method": "erpnext_gemini_integration.api.chat_api.process_message"
    },
    {
        "path": "/gemini/analyze",
        "method": "erpnext_gemini_integration.api.chat_api.analyze_document"
    },
]

# Boot Info
# ---------
boot_session = "erpnext_gemini_integration.utils.boot.boot_session"
>>>>>>> a4ae0f2f
<|MERGE_RESOLUTION|>--- conflicted
+++ resolved
@@ -1,6 +1,6 @@
 from __future__ import unicode_literals
 import frappe
-import os
+import os # Keep os import as it might be used by hooks added in main
 from frappe import _
 
 app_name = "erpnext_gemini_integration"
@@ -9,8 +9,6 @@
 app_description = "App for ERPNext Gemini Integration"
 app_email = "info@golive-solutions.com"
 app_license = "MIT"
-
-
 
 
 # Includes in <head>
@@ -23,88 +21,25 @@
 # include js, css files in header of web template
 web_include_css = ["/assets/erpnext_gemini_integration/css/chat_widget.css"]
 web_include_js = ["/assets/erpnext_gemini_integration/js/chat_widget.js"]
-<<<<<<< HEAD
-=======
-
-# include custom scss in every website theme (without file extension ".scss")
-# website_theme_scss = "erpnext_gemini_integration/public/scss/website"
-
-# include js, css files in header of web form
-# webform_include_js = {"doctype": "public/js/doctype.js"}
-# webform_include_css = {"doctype": "public/css/doctype.css"}
-
-# include js in page
-# page_js = {"page" : "public/js/file.js"}
-
-# include js in doctype views
-# doctype_js = {"doctype" : "public/js/doctype.js"}
-# doctype_list_js = {"doctype" : "public/js/doctype_list.js"}
-# doctype_tree_js = {"doctype" : "public/js/doctype_tree.js"}
-# doctype_calendar_js = {"doctype" : "public/js/doctype_calendar.js"}
-
-# Home Pages
-# ----------
-
-# application home page (will override Website Settings)
-# home_page = "login"
-
-# website user home page (by Role)
-# role_home_page = {
-#	"Role": "home_page"
-# }
-
-# Generators
-# ----------
-
-# automatically create page for each record of this doctype
-# website_generators = ["Web Page"]
 
 # Installation
 # ------------
-
-# before_install = "erpnext_gemini_integration.install.before_install"
+# Keep after_install hook from origin/main
 after_install = "erpnext_gemini_integration.utils.install.after_install"
-
-# Desk Notifications
-# ------------------
-# See frappe.core.notifications.get_notification_config
-
-# notification_config = "erpnext_gemini_integration.notifications.get_notification_config"
-
-# Permissions
-# -----------
-# Permissions evaluated in scripted ways
-
-# permission_query_conditions = {
-# 	"Event": "frappe.desk.doctype.event.event.get_permission_query_conditions",
-# }
-#
-# has_permission = {
-# 	"Event": "frappe.desk.doctype.event.event.has_permission",
-# }
-
-# DocType Class
-# ---------------
-# Override standard doctype classes
-
-# override_doctype_class = {
-# 	"ToDo": "custom_app.overrides.CustomToDo"
-# }
 
 # Document Events
 # ---------------
-# Hook on document methods and events
-
+# Keep doc_events from origin/main as workflow.py is kept
 doc_events = {
     "*": {
         "on_submit": "erpnext_gemini_integration.modules.workflow.on_document_submit",
-        
+        # Add other events if they were present in origin/main and needed
     }
 }
-#"before_save": "erpnext_gemini_integration.modules.workflow.before_document_save",
+
 # Scheduled Tasks
 # ---------------
-
+# Keep scheduler_events from origin/main as workflow.py is kept
 scheduler_events = {
     "daily": [
         "erpnext_gemini_integration.modules.workflow.run_daily_analysis",
@@ -114,36 +49,13 @@
     ],
 }
 
-# Testing
-# -------
-
-# before_tests = "erpnext_gemini_integration.install.before_tests"
-
-# Overriding Methods
-# ------------------------------
-#
-# override_whitelisted_methods = {
-# 	"frappe.desk.doctype.event.event.get_events": "erpnext_gemini_integration.event.get_events"
-# }
-#
-# each overriding function accepts a `data` argument;
-# generated from the base implementation of the doctype dashboard,
-# along with any modifications made in other Frappe apps
-# override_doctype_dashboards = {
-# 	"Task": "erpnext_gemini_integration.task.get_dashboard_data"
-# }
-
-# exempt linked doctypes from being automatically cancelled
-#
-# auto_cancel_exempted_doctypes = ["Auto Repeat"]
-
 
 # User Data Protection
 # --------------------
-
+# Keep user_data_fields from origin/main
 user_data_fields = [
     {
-        "doctype": "{doctype}",
+        "doctype": "{doctype}", # Placeholder, should be reviewed if used
         "filter_by": "{filter_by}",
         "redact_fields": ["{field1}", "{field2}"],
         "partial": 1,
@@ -156,28 +68,18 @@
     },
 ]
 
-# Authentication and authorization
-# --------------------------------
-
-# auth_hooks = [
-# 	"erpnext_gemini_integration.auth.validate"
-# ]
 
 # API Endpoints
 # ------------
-
+# Keep cleaned api_endpoints from HEAD (manus-improvements)
 api_endpoints = [
     {
         "path": "/gemini/chat",
         "method": "erpnext_gemini_integration.api.chat_api.process_message"
     },
-    {
-        "path": "/gemini/analyze",
-        "method": "erpnext_gemini_integration.api.chat_api.analyze_document"
-    },
 ]
 
 # Boot Info
 # ---------
+# Keep boot_session from origin/main
 boot_session = "erpnext_gemini_integration.utils.boot.boot_session"
->>>>>>> a4ae0f2f
